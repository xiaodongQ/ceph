// -*- mode:C++; tab-width:8; c-basic-offset:2; indent-tabs-mode:t -*-
// vim: ts=8 sw=2 smarttab
/*
 * Ceph - scalable distributed file system
 *
 * Copyright (C) 2004-2006 Sage Weil <sage@newdream.net>
 *
 * This is free software; you can redistribute it and/or
 * modify it under the terms of the GNU Lesser General Public
 * License version 2.1, as published by the Free Software
 * Foundation.  See file COPYING.
 *
 */

/* note: no header guard */
OPTION(host, OPT_STR, "localhost")
OPTION(fsid, OPT_UUID, uuid_d())
OPTION(public_addr, OPT_ADDR, entity_addr_t())
OPTION(cluster_addr, OPT_ADDR, entity_addr_t())
OPTION(public_network, OPT_STR, "")
OPTION(cluster_network, OPT_STR, "")
OPTION(num_client, OPT_INT, 1)
OPTION(monmap, OPT_STR, "")
OPTION(mon_host, OPT_STR, "")
OPTION(lockdep, OPT_BOOL, false)
OPTION(admin_socket, OPT_STR, "/var/run/ceph/$cluster-$name.asok")

OPTION(daemonize, OPT_BOOL, false)
OPTION(pid_file, OPT_STR, "")
OPTION(chdir, OPT_STR, "/")
OPTION(max_open_files, OPT_LONGLONG, 0)
OPTION(fatal_signal_handlers, OPT_BOOL, true)

OPTION(log_file, OPT_STR, "/var/log/ceph/$cluster-$name.log")
OPTION(log_max_new, OPT_INT, 1000)
OPTION(log_max_recent, OPT_INT, 1000000)
OPTION(log_to_stderr, OPT_BOOL, true)
OPTION(err_to_stderr, OPT_BOOL, true)
OPTION(log_to_syslog, OPT_BOOL, false)
OPTION(err_to_syslog, OPT_BOOL, false)
OPTION(log_flush_on_exit, OPT_BOOL, true)

OPTION(clog_to_monitors, OPT_BOOL, true)
OPTION(clog_to_syslog, OPT_BOOL, false)

OPTION(mon_cluster_log_to_syslog, OPT_BOOL, false)
OPTION(mon_cluster_log_file, OPT_STR, "/var/log/ceph/$cluster.log")

DEFAULT_SUBSYS(0, 5)
SUBSYS(lockdep, 0, 5)
SUBSYS(context, 0, 5)
SUBSYS(crush, 1, 5)
SUBSYS(mds, 1, 5)
SUBSYS(mds_balancer, 1, 5)
SUBSYS(mds_locker, 1, 5)
SUBSYS(mds_log, 1, 5)
SUBSYS(mds_log_expire, 1, 5)
SUBSYS(mds_migrator, 1, 5)
SUBSYS(buffer, 0, 0)
SUBSYS(timer, 0, 5)
SUBSYS(filer, 0, 5)
SUBSYS(striper, 0, 5)
SUBSYS(objecter, 0, 0)
SUBSYS(rados, 0, 5)
SUBSYS(rbd, 0, 5)
SUBSYS(journaler, 0, 5)
SUBSYS(objectcacher, 0, 5)
SUBSYS(client, 0, 5)
SUBSYS(osd, 0, 5)
SUBSYS(optracker, 0, 5)
SUBSYS(objclass, 0, 5)
SUBSYS(filestore, 1, 5)
SUBSYS(journal, 1, 5)
SUBSYS(ms, 0, 5)
SUBSYS(mon, 1, 5)
SUBSYS(monc, 0, 5)
SUBSYS(paxos, 0, 5)
SUBSYS(tp, 0, 5)
SUBSYS(auth, 1, 5)
SUBSYS(finisher, 1, 5)
SUBSYS(heartbeatmap, 1, 5)
SUBSYS(perfcounter, 1, 5)
SUBSYS(rgw, 1, 5)                 // log level for the Rados gateway
SUBSYS(hadoop, 1, 5)
SUBSYS(javaclient, 1, 5)
SUBSYS(asok, 1, 5)
SUBSYS(throttle, 1, 1)

OPTION(key, OPT_STR, "")
OPTION(keyfile, OPT_STR, "")
OPTION(keyring, OPT_STR, "/etc/ceph/$cluster.$name.keyring,/etc/ceph/$cluster.keyring,/etc/ceph/keyring,/etc/ceph/keyring.bin")
OPTION(heartbeat_interval, OPT_INT, 5)
OPTION(heartbeat_file, OPT_STR, "")
OPTION(ms_tcp_nodelay, OPT_BOOL, true)
OPTION(ms_initial_backoff, OPT_DOUBLE, .2)
OPTION(ms_max_backoff, OPT_DOUBLE, 15.0)
OPTION(ms_nocrc, OPT_BOOL, false)
OPTION(ms_die_on_bad_msg, OPT_BOOL, false)
OPTION(ms_dispatch_throttle_bytes, OPT_U64, 100 << 20)
OPTION(ms_bind_ipv6, OPT_BOOL, false)
OPTION(ms_bind_port_min, OPT_INT, 6800)
OPTION(ms_bind_port_max, OPT_INT, 7100)
OPTION(ms_rwthread_stack_bytes, OPT_U64, 1024 << 10)
OPTION(ms_tcp_read_timeout, OPT_U64, 900)
OPTION(ms_inject_socket_failures, OPT_U64, 0)
OPTION(mon_data, OPT_STR, "/var/lib/ceph/mon/$cluster-$id")
OPTION(mon_initial_members, OPT_STR, "")    // list of initial cluster mon ids; if specified, need majority to form initial quorum and create new cluster
OPTION(mon_sync_fs_threshold, OPT_INT, 5)   // sync() when writing this many objects; 0 to disable.
OPTION(mon_tick_interval, OPT_INT, 5)
OPTION(mon_subscribe_interval, OPT_DOUBLE, 300)
OPTION(mon_osd_laggy_halflife, OPT_INT, 60*60)        // (seconds) how quickly our laggy estimations decay
OPTION(mon_osd_laggy_weight, OPT_DOUBLE, .3)          // weight for new 'samples's in laggy estimations
OPTION(mon_osd_adjust_heartbeat_grace, OPT_BOOL, true)    // true if we should scale based on laggy estimations
OPTION(mon_osd_adjust_down_out_interval, OPT_BOOL, true)  // true if we should scale based on laggy estimations
OPTION(mon_osd_auto_mark_in, OPT_BOOL, false)         // mark any booting osds 'in'
OPTION(mon_osd_auto_mark_auto_out_in, OPT_BOOL, true) // mark booting auto-marked-out osds 'in'
OPTION(mon_osd_auto_mark_new_in, OPT_BOOL, true)      // mark booting new osds 'in'
OPTION(mon_osd_down_out_interval, OPT_INT, 300) // seconds
OPTION(mon_osd_min_up_ratio, OPT_DOUBLE, .3)    // min osds required to be up to mark things down
OPTION(mon_osd_min_in_ratio, OPT_DOUBLE, .3)   // min osds required to be in to mark things out
OPTION(mon_lease, OPT_FLOAT, 5)       // lease interval
OPTION(mon_lease_renew_interval, OPT_FLOAT, 3) // on leader, to renew the lease
OPTION(mon_lease_ack_timeout, OPT_FLOAT, 10.0) // on leader, if lease isn't acked by all peons
OPTION(mon_clock_drift_allowed, OPT_FLOAT, .050) // allowed clock drift between monitors
OPTION(mon_clock_drift_warn_backoff, OPT_FLOAT, 5) // exponential backoff for clock drift warnings
OPTION(mon_accept_timeout, OPT_FLOAT, 10.0)    // on leader, if paxos update isn't accepted
OPTION(mon_pg_create_interval, OPT_FLOAT, 30.0) // no more than every 30s
OPTION(mon_pg_stuck_threshold, OPT_INT, 300) // number of seconds after which pgs can be considered inactive, unclean, or stale (see doc/control.rst under dump_stuck for more info)
OPTION(mon_osd_full_ratio, OPT_FLOAT, .95) // what % full makes an OSD "full"
OPTION(mon_osd_nearfull_ratio, OPT_FLOAT, .85) // what % full makes an OSD near full
OPTION(mon_globalid_prealloc, OPT_INT, 100)   // how many globalids to prealloc
OPTION(mon_osd_report_timeout, OPT_INT, 900)    // grace period before declaring unresponsive OSDs dead
OPTION(mon_force_standby_active, OPT_BOOL, true) // should mons force standby-replay mds to be active
OPTION(mon_min_osdmap_epochs, OPT_INT, 500)
OPTION(mon_max_pgmap_epochs, OPT_INT, 500)
OPTION(mon_max_log_epochs, OPT_INT, 500)
OPTION(mon_max_osd, OPT_INT, 10000)
OPTION(mon_probe_timeout, OPT_DOUBLE, 2.0)
OPTION(mon_slurp_timeout, OPT_DOUBLE, 10.0)
OPTION(mon_slurp_bytes, OPT_INT, 256*1024)    // limit size of slurp messages
OPTION(mon_client_bytes, OPT_U64, 100ul << 20)  // client msg data allowed in memory (in bytes)
OPTION(mon_daemon_bytes, OPT_U64, 400ul << 20)  // mds, osd message memory cap (in bytes)
OPTION(mon_max_log_entries_per_event, OPT_INT, 4096)
OPTION(paxos_max_join_drift, OPT_INT, 10)       // max paxos iterations before we must first slurp
OPTION(paxos_propose_interval, OPT_DOUBLE, 1.0)  // gather updates for this long before proposing a map update
OPTION(paxos_min_wait, OPT_DOUBLE, 0.05)  // min time to gather updates for after period of inactivity
OPTION(clock_offset, OPT_DOUBLE, 0) // how much to offset the system clock in Clock.cc
OPTION(auth_cluster_required, OPT_STR, "cephx")   // required of mon, mds, osd daemons
OPTION(auth_service_required, OPT_STR, "cephx")   // required by daemons of clients
OPTION(auth_client_required, OPT_STR, "")         // what clients require of daemons
OPTION(auth_supported, OPT_STR, "")               // deprecated; default value for above if they are not defined.
OPTION(cephx_require_signatures, OPT_BOOL, false) //  If true, don't talk to Cephx partners if they don't support message signing; off by default
OPTION(cephx_sign_messages, OPT_BOOL, true)  // Default to signing session messages if supported
OPTION(auth_mon_ticket_ttl, OPT_DOUBLE, 60*60*12)
OPTION(auth_service_ticket_ttl, OPT_DOUBLE, 60*60)
OPTION(mon_client_hunt_interval, OPT_DOUBLE, 3.0)   // try new mon every N seconds until we connect
OPTION(mon_client_ping_interval, OPT_DOUBLE, 10.0)  // ping every N seconds
OPTION(mon_client_max_log_entries_per_message, OPT_INT, 1000)
OPTION(client_cache_size, OPT_INT, 16384)
OPTION(client_cache_mid, OPT_FLOAT, .75)
OPTION(client_cache_stat_ttl, OPT_INT, 0) // seconds until cached stat results become invalid
OPTION(client_cache_readdir_ttl, OPT_INT, 1)  // 1 second only
OPTION(client_use_random_mds, OPT_BOOL, false)
OPTION(client_mount_timeout, OPT_DOUBLE, 30.0)
OPTION(client_unmount_timeout, OPT_DOUBLE, 10.0)
OPTION(client_tick_interval, OPT_DOUBLE, 1.0)
OPTION(client_trace, OPT_STR, "")
OPTION(client_readahead_min, OPT_LONGLONG, 128*1024)  // readahead at _least_ this much.
OPTION(client_readahead_max_bytes, OPT_LONGLONG, 0)  //8 * 1024*1024
OPTION(client_readahead_max_periods, OPT_LONGLONG, 4)  // as multiple of file layout period (object size * num stripes)
OPTION(client_snapdir, OPT_STR, ".snap")
OPTION(client_mountpoint, OPT_STR, "/")
OPTION(client_notify_timeout, OPT_INT, 10) // in seconds
OPTION(client_oc, OPT_BOOL, true)
OPTION(client_oc_size, OPT_INT, 1024*1024* 200)    // MB * n
OPTION(client_oc_max_dirty, OPT_INT, 1024*1024* 100)    // MB * n  (dirty OR tx.. bigish)
OPTION(client_oc_target_dirty, OPT_INT, 1024*1024* 8) // target dirty (keep this smallish)
OPTION(client_oc_max_dirty_age, OPT_DOUBLE, 5.0)      // max age in cache before writeback
OPTION(client_oc_max_objects, OPT_INT, 1000)      // max objects in cache
// note: the max amount of "in flight" dirty data is roughly (max - target)
OPTION(fuse_use_invalidate_cb, OPT_BOOL, false) // use fuse 2.8+ invalidate callback to keep page cache consistent
OPTION(fuse_big_writes, OPT_BOOL, true)
OPTION(fuse_debug, OPT_BOOL, false)
OPTION(objecter_tick_interval, OPT_DOUBLE, 5.0)
OPTION(objecter_mon_retry_interval, OPT_DOUBLE, 5.0)
OPTION(objecter_timeout, OPT_DOUBLE, 10.0)    // before we ask for a map
OPTION(objecter_inflight_op_bytes, OPT_U64, 1024*1024*100) // max in-flight data (both directions)
OPTION(objecter_inflight_ops, OPT_U64, 1024)               // max in-flight ios
OPTION(journaler_allow_split_entries, OPT_BOOL, true)
OPTION(journaler_write_head_interval, OPT_INT, 15)
OPTION(journaler_prefetch_periods, OPT_INT, 10)   // * journal object size
OPTION(journaler_prezero_periods, OPT_INT, 5)     // * journal object size
OPTION(journaler_batch_interval, OPT_DOUBLE, .001)   // seconds.. max add'l latency we artificially incur
OPTION(journaler_batch_max, OPT_U64, 0)  // max bytes we'll delay flushing; disable, for now....
OPTION(mds_data, OPT_STR, "/var/lib/ceph/mds/$cluster-$id")
OPTION(mds_max_file_size, OPT_U64, 1ULL << 40)
OPTION(mds_cache_size, OPT_INT, 100000)
OPTION(mds_cache_mid, OPT_FLOAT, .7)
OPTION(mds_mem_max, OPT_INT, 1048576)        // KB
OPTION(mds_dir_commit_ratio, OPT_FLOAT, .5)
OPTION(mds_dir_max_commit_size, OPT_INT, 90) // MB
OPTION(mds_decay_halflife, OPT_FLOAT, 5)
OPTION(mds_beacon_interval, OPT_FLOAT, 4)
OPTION(mds_beacon_grace, OPT_FLOAT, 15)
OPTION(mds_blacklist_interval, OPT_FLOAT, 24.0*60.0)  // how long to blacklist failed nodes
OPTION(mds_session_timeout, OPT_FLOAT, 60)    // cap bits and leases time out if client idle
OPTION(mds_session_autoclose, OPT_FLOAT, 300) // autoclose idle session
OPTION(mds_reconnect_timeout, OPT_FLOAT, 45)  // seconds to wait for clients during mds restart
	      //  make it (mds_session_timeout - mds_beacon_grace)
OPTION(mds_tick_interval, OPT_FLOAT, 5)
OPTION(mds_dirstat_min_interval, OPT_FLOAT, 1)    // try to avoid propagating more often than this
OPTION(mds_scatter_nudge_interval, OPT_FLOAT, 5)  // how quickly dirstat changes propagate up the hierarchy
OPTION(mds_client_prealloc_inos, OPT_INT, 1000)
OPTION(mds_early_reply, OPT_BOOL, true)
OPTION(mds_use_tmap, OPT_BOOL, true)        // use trivialmap for dir updates
OPTION(mds_default_dir_hash, OPT_INT, CEPH_STR_HASH_RJENKINS)
OPTION(mds_log, OPT_BOOL, true)
OPTION(mds_log_skip_corrupt_events, OPT_BOOL, false)
OPTION(mds_log_max_events, OPT_INT, -1)
OPTION(mds_log_max_segments, OPT_INT, 30)  // segment size defined by FileLayout, above
OPTION(mds_log_max_expiring, OPT_INT, 20)
OPTION(mds_log_eopen_size, OPT_INT, 100)   // # open inodes per log entry
OPTION(mds_bal_sample_interval, OPT_FLOAT, 3.0)  // every 5 seconds
OPTION(mds_bal_replicate_threshold, OPT_FLOAT, 8000)
OPTION(mds_bal_unreplicate_threshold, OPT_FLOAT, 0)
OPTION(mds_bal_frag, OPT_BOOL, false)
OPTION(mds_bal_split_size, OPT_INT, 10000)
OPTION(mds_bal_split_rd, OPT_FLOAT, 25000)
OPTION(mds_bal_split_wr, OPT_FLOAT, 10000)
OPTION(mds_bal_split_bits, OPT_INT, 3)
OPTION(mds_bal_merge_size, OPT_INT, 50)
OPTION(mds_bal_merge_rd, OPT_FLOAT, 1000)
OPTION(mds_bal_merge_wr, OPT_FLOAT, 1000)
OPTION(mds_bal_interval, OPT_INT, 10)           // seconds
OPTION(mds_bal_fragment_interval, OPT_INT, 5)      // seconds
OPTION(mds_bal_idle_threshold, OPT_FLOAT, 0)
OPTION(mds_bal_max, OPT_INT, -1)
OPTION(mds_bal_max_until, OPT_INT, -1)
OPTION(mds_bal_mode, OPT_INT, 0)
OPTION(mds_bal_min_rebalance, OPT_FLOAT, .1)  // must be this much above average before we export anything
OPTION(mds_bal_min_start, OPT_FLOAT, .2)      // if we need less than this, we don't do anything
OPTION(mds_bal_need_min, OPT_FLOAT, .8)       // take within this range of what we need
OPTION(mds_bal_need_max, OPT_FLOAT, 1.2)
OPTION(mds_bal_midchunk, OPT_FLOAT, .3)       // any sub bigger than this taken in full
OPTION(mds_bal_minchunk, OPT_FLOAT, .001)     // never take anything smaller than this
OPTION(mds_bal_target_removal_min, OPT_INT, 5) // min balance iterations before old target is removed
OPTION(mds_bal_target_removal_max, OPT_INT, 10) // max balance iterations before old target is removed
OPTION(mds_replay_interval, OPT_FLOAT, 1.0) // time to wait before starting replay again
OPTION(mds_shutdown_check, OPT_INT, 0)
OPTION(mds_thrash_exports, OPT_INT, 0)
OPTION(mds_thrash_fragments, OPT_INT, 0)
OPTION(mds_dump_cache_on_map, OPT_BOOL, false)
OPTION(mds_dump_cache_after_rejoin, OPT_BOOL, false)
OPTION(mds_verify_scatter, OPT_BOOL, false)
OPTION(mds_debug_scatterstat, OPT_BOOL, false)
OPTION(mds_debug_frag, OPT_BOOL, false)
OPTION(mds_debug_auth_pins, OPT_BOOL, false)
OPTION(mds_debug_subtrees, OPT_BOOL, false)
OPTION(mds_kill_mdstable_at, OPT_INT, 0)
OPTION(mds_kill_export_at, OPT_INT, 0)
OPTION(mds_kill_import_at, OPT_INT, 0)
OPTION(mds_kill_link_at, OPT_INT, 0)
OPTION(mds_kill_rename_at, OPT_INT, 0)
OPTION(mds_wipe_sessions, OPT_BOOL, 0)
OPTION(mds_wipe_ino_prealloc, OPT_BOOL, 0)
OPTION(mds_skip_ino, OPT_INT, 0)
OPTION(max_mds, OPT_INT, 1)
OPTION(mds_standby_for_name, OPT_STR, "")
OPTION(mds_standby_for_rank, OPT_INT, -1)
OPTION(mds_standby_replay, OPT_BOOL, false)

// If true, uses tmap as initial value for omap on old objects
OPTION(osd_auto_upgrade_tmap, OPT_BOOL, true)

// If true, TMAPPUT sets uses_tmap DEBUGGING ONLY
OPTION(osd_tmapput_sets_uses_tmap, OPT_BOOL, false)

// Maximum number of backfills to or from a single osd
OPTION(osd_max_backfills, OPT_U64, 5)

// Refuse backfills when OSD full ratio is above this value
OPTION(osd_backfill_full_ratio, OPT_FLOAT, 0.85)

// Seconds to wait before retrying refused backfills
OPTION(osd_backfill_retry_interval, OPT_DOUBLE, 10.0)

OPTION(osd_uuid, OPT_UUID, uuid_d())
OPTION(osd_data, OPT_STR, "/var/lib/ceph/osd/$cluster-$id")
OPTION(osd_journal, OPT_STR, "/var/lib/ceph/osd/$cluster-$id/journal")
OPTION(osd_journal_size, OPT_INT, 1024)         // in mb
OPTION(osd_max_write_size, OPT_INT, 90)
OPTION(osd_max_pgls, OPT_U64, 1024) // max number of pgls entries to return
OPTION(osd_client_message_size_cap, OPT_U64, 500*1024L*1024L) // client data allowed in-memory (in bytes)
OPTION(osd_stat_refresh_interval, OPT_DOUBLE, .5)
OPTION(osd_pg_bits, OPT_INT, 6)  // bits per osd
OPTION(osd_pgp_bits, OPT_INT, 6)  // bits per osd
OPTION(osd_pg_layout, OPT_INT, CEPH_PG_LAYOUT_CRUSH)
OPTION(osd_min_rep, OPT_INT, 1)
OPTION(osd_max_rep, OPT_INT, 10)
OPTION(osd_pool_default_crush_rule, OPT_INT, 0)
OPTION(osd_pool_default_size, OPT_INT, 2)
OPTION(osd_pool_default_min_size, OPT_INT, 2)
OPTION(osd_pool_default_pg_num, OPT_INT, 8)
OPTION(osd_pool_default_pgp_num, OPT_INT, 8)
OPTION(osd_map_dedup, OPT_BOOL, true)
OPTION(osd_map_cache_size, OPT_INT, 500)
OPTION(osd_map_cache_bl_size, OPT_INT, 50)
OPTION(osd_map_cache_bl_inc_size, OPT_INT, 100)
OPTION(osd_map_message_max, OPT_INT, 100)  // max maps per MOSDMap message
OPTION(osd_op_threads, OPT_INT, 2)    // 0 == no threading
OPTION(osd_disk_threads, OPT_INT, 1)
OPTION(osd_recovery_threads, OPT_INT, 1)
OPTION(osd_recover_clone_overlap, OPT_BOOL, true)   // preserve clone_overlap during recovery/migration
OPTION(osd_backfill_scan_min, OPT_INT, 64)
OPTION(osd_backfill_scan_max, OPT_INT, 512)
OPTION(osd_op_thread_timeout, OPT_INT, 30)
OPTION(osd_backlog_thread_timeout, OPT_INT, 60*60*1)
OPTION(osd_recovery_thread_timeout, OPT_INT, 30)
OPTION(osd_snap_trim_thread_timeout, OPT_INT, 60*60*1)
OPTION(osd_scrub_thread_timeout, OPT_INT, 60)
OPTION(osd_scrub_finalize_thread_timeout, OPT_INT, 60*10)
OPTION(osd_remove_thread_timeout, OPT_INT, 60*60)
OPTION(osd_command_thread_timeout, OPT_INT, 10*60)
OPTION(osd_age, OPT_FLOAT, .8)
OPTION(osd_age_time, OPT_INT, 0)
OPTION(osd_heartbeat_addr, OPT_ADDR, entity_addr_t())
OPTION(osd_heartbeat_interval, OPT_INT, 6)       // (seconds) how often we ping peers
OPTION(osd_heartbeat_grace, OPT_INT, 20)         // (seconds) how long before we decide a peer has failed
OPTION(osd_mon_heartbeat_interval, OPT_INT, 30)  // (seconds) how often to ping monitor if no peers
OPTION(osd_mon_report_interval_max, OPT_INT, 120)
OPTION(osd_mon_report_interval_min, OPT_INT, 5)  // pg stats, failures, up_thru, boot.
OPTION(osd_mon_ack_timeout, OPT_INT, 30) // time out a mon if it doesn't ack stats
OPTION(osd_min_down_reporters, OPT_INT, 1)   // number of OSDs who need to report a down OSD for it to count
OPTION(osd_min_down_reports, OPT_INT, 3)     // number of times a down OSD must be reported for it to count
OPTION(osd_default_data_pool_replay_window, OPT_INT, 45)
OPTION(osd_preserve_trimmed_log, OPT_BOOL, false)
OPTION(osd_auto_mark_unfound_lost, OPT_BOOL, false)
OPTION(osd_recovery_delay_start, OPT_FLOAT, 15)
OPTION(osd_recovery_max_active, OPT_INT, 5)
OPTION(osd_recovery_max_chunk, OPT_U64, 1<<20)  // max size of push chunk
OPTION(osd_recovery_forget_lost_objects, OPT_BOOL, false)   // off for now
OPTION(osd_max_scrubs, OPT_INT, 1)
OPTION(osd_scrub_load_threshold, OPT_FLOAT, 0.5)
OPTION(osd_scrub_min_interval, OPT_FLOAT, 300)
OPTION(osd_scrub_max_interval, OPT_FLOAT, 60*60*24)   // once a day
OPTION(osd_deep_scrub_interval, OPT_FLOAT, 60*60*24*7) // once a week
OPTION(osd_deep_scrub_stride, OPT_INT, 524288)
OPTION(osd_auto_weight, OPT_BOOL, false)
OPTION(osd_class_dir, OPT_STR, CEPH_LIBDIR "/rados-classes") // where rados plugins are stored
OPTION(osd_check_for_log_corruption, OPT_BOOL, false)
OPTION(osd_use_stale_snap, OPT_BOOL, false)
OPTION(osd_rollback_to_cluster_snap, OPT_STR, "")
OPTION(osd_default_notify_timeout, OPT_U32, 30) // default notify timeout in seconds
OPTION(osd_kill_backfill_at, OPT_INT, 0)
OPTION(osd_min_pg_log_entries, OPT_U32, 1000) // number of entries to keep in the pg log when trimming it
OPTION(osd_op_complaint_time, OPT_FLOAT, 30) // how many seconds old makes an op complaint-worthy
OPTION(osd_command_max_records, OPT_INT, 256)
OPTION(osd_op_log_threshold, OPT_INT, 5) // how many op log messages to show in one go
OPTION(osd_verify_sparse_read_holes, OPT_BOOL, false)  // read fiemap-reported holes and verify they are zeros
OPTION(osd_debug_drop_ping_probability, OPT_DOUBLE, 0)
OPTION(osd_debug_drop_ping_duration, OPT_INT, 0)
OPTION(osd_debug_drop_pg_create_probability, OPT_DOUBLE, 0)
OPTION(osd_debug_drop_pg_create_duration, OPT_INT, 1)
OPTION(osd_op_history_size, OPT_U32, 20)    // Max number of completed ops to track
OPTION(osd_op_history_duration, OPT_U32, 600) // Oldest completed op to track
OPTION(osd_target_transaction_size, OPT_INT, 300)     // to adjust various transactions that batch smaller items
OPTION(filestore, OPT_BOOL, false)
OPTION(filestore_debug_omap_check, OPT_BOOL, 0) // Expensive debugging check on sync
// Use omap for xattrs for attrs over
OPTION(filestore_xattr_use_omap, OPT_BOOL, false)
// filestore_max_inline_xattr_size or
OPTION(filestore_max_inline_xattr_size, OPT_U32, 512)
// for more than filestore_max_inline_xattrs attrs
OPTION(filestore_max_inline_xattrs, OPT_U32, 2)

OPTION(filestore_max_sync_interval, OPT_DOUBLE, 5)    // seconds
OPTION(filestore_min_sync_interval, OPT_DOUBLE, .01)  // seconds
OPTION(filestore_btrfs_snap, OPT_BOOL, true)
OPTION(filestore_btrfs_clone_range, OPT_BOOL, true)
OPTION(filestore_fsync_flushes_journal_data, OPT_BOOL, false)
OPTION(filestore_fiemap, OPT_BOOL, false)     // (try to) use fiemap
OPTION(filestore_flusher, OPT_BOOL, true)
OPTION(filestore_flusher_max_fds, OPT_INT, 512)
OPTION(filestore_flush_min, OPT_INT, 65536)
OPTION(filestore_sync_flush, OPT_BOOL, false)
OPTION(filestore_journal_parallel, OPT_BOOL, false)
OPTION(filestore_journal_writeahead, OPT_BOOL, false)
OPTION(filestore_journal_trailing, OPT_BOOL, false)
OPTION(filestore_queue_max_ops, OPT_INT, 500)
OPTION(filestore_queue_max_bytes, OPT_INT, 100 << 20)
OPTION(filestore_queue_committing_max_ops, OPT_INT, 500)        // this is ON TOP of filestore_queue_max_*
OPTION(filestore_queue_committing_max_bytes, OPT_INT, 100 << 20) //  "
OPTION(filestore_op_threads, OPT_INT, 2)
OPTION(filestore_op_thread_timeout, OPT_INT, 60)
OPTION(filestore_op_thread_suicide_timeout, OPT_INT, 180)
OPTION(filestore_commit_timeout, OPT_FLOAT, 600)
OPTION(filestore_fiemap_threshold, OPT_INT, 4096)
OPTION(filestore_merge_threshold, OPT_INT, 10)
OPTION(filestore_split_multiple, OPT_INT, 2)
OPTION(filestore_update_to, OPT_INT, 1000)
OPTION(filestore_blackhole, OPT_BOOL, false)     // drop any new transactions on the floor
OPTION(filestore_dump_file, OPT_STR, "")         // file onto which store transaction dumps
OPTION(filestore_kill_at, OPT_INT, 0)            // inject a failure at the n'th opportunity
OPTION(filestore_fail_eio, OPT_BOOL, true)       // fail/crash on EIO
OPTION(journal_dio, OPT_BOOL, true)
OPTION(journal_aio, OPT_BOOL, false)
OPTION(journal_block_align, OPT_BOOL, true)
OPTION(journal_max_write_bytes, OPT_INT, 10 << 20)
OPTION(journal_max_write_entries, OPT_INT, 100)
OPTION(journal_queue_max_ops, OPT_INT, 500)
OPTION(journal_queue_max_bytes, OPT_INT, 100 << 20)
OPTION(journal_align_min_size, OPT_INT, 64 << 10)  // align data payloads >= this.
OPTION(journal_replay_from, OPT_INT, 0)
OPTION(journal_zero_on_create, OPT_BOOL, false)
OPTION(rbd_cache, OPT_BOOL, false) // whether to enable caching (writeback unless rbd_cache_max_dirty is 0)
OPTION(rbd_cache_size, OPT_LONGLONG, 32<<20)         // cache size in bytes
OPTION(rbd_cache_max_dirty, OPT_LONGLONG, 24<<20)    // dirty limit in bytes - set to 0 for write-through caching
OPTION(rbd_cache_target_dirty, OPT_LONGLONG, 16<<20) // target dirty limit in bytes
OPTION(rbd_cache_max_dirty_age, OPT_FLOAT, 1.0)      // seconds in cache before writeback starts
OPTION(rgw_data, OPT_STR, "/var/lib/ceph/radosgw/$cluster-$id")
OPTION(rgw_enable_apis, OPT_STR, "s3, swift, swift_auth, admin")
OPTION(rgw_cache_enabled, OPT_BOOL, true)   // rgw cache enabled
OPTION(rgw_cache_lru_size, OPT_INT, 10000)   // num of entries in rgw cache
OPTION(rgw_socket_path, OPT_STR, "")   // path to unix domain socket, if not specified, rgw will not run as external fcgi
OPTION(rgw_dns_name, OPT_STR, "")
OPTION(rgw_swift_url, OPT_STR, "")              // 
OPTION(rgw_swift_url_prefix, OPT_STR, "swift")  // 
OPTION(rgw_swift_auth_entry, OPT_STR, "auth")  // entry point for which a url is considered a swift auth url
OPTION(rgw_admin_entry, OPT_STR, "admin")  // entry point for which a url is considered an admin request
OPTION(rgw_enforce_swift_acls, OPT_BOOL, true)
OPTION(rgw_print_continue, OPT_BOOL, true)  // enable if 100-Continue works
OPTION(rgw_remote_addr_param, OPT_STR, "REMOTE_ADDR")  // e.g. X-Forwarded-For, if you have a reverse proxy
OPTION(rgw_op_thread_timeout, OPT_INT, 10*60)
OPTION(rgw_op_thread_suicide_timeout, OPT_INT, 0)
OPTION(rgw_thread_pool_size, OPT_INT, 100)
OPTION(rgw_num_control_oids, OPT_INT, 8)
OPTION(rgw_maintenance_tick_interval, OPT_DOUBLE, 10.0)
OPTION(rgw_pools_preallocate_max, OPT_INT, 100)
OPTION(rgw_pools_preallocate_threshold, OPT_INT, 70)
OPTION(rgw_cluster_root_pool, OPT_STR, ".rgw.root")
OPTION(rgw_log_nonexistent_bucket, OPT_BOOL, false)
OPTION(rgw_log_object_name, OPT_STR, "%Y-%m-%d-%H-%i-%n")      // man date to see codes (a subset are supported)
OPTION(rgw_log_object_name_utc, OPT_BOOL, false)
OPTION(rgw_usage_max_shards, OPT_INT, 32)
OPTION(rgw_usage_max_user_shards, OPT_INT, 1)
OPTION(rgw_enable_ops_log, OPT_BOOL, true) // enable logging every rgw operation
OPTION(rgw_enable_usage_log, OPT_BOOL, true) // enable logging bandwidth usage
OPTION(rgw_usage_log_flush_threshold, OPT_INT, 1024) // threshold to flush pending log data
OPTION(rgw_usage_log_tick_interval, OPT_INT, 30) // flush pending log data every X seconds
OPTION(rgw_intent_log_object_name, OPT_STR, "%Y-%m-%d-%i-%n")  // man date to see codes (a subset are supported)
OPTION(rgw_intent_log_object_name_utc, OPT_BOOL, false)
OPTION(rgw_init_timeout, OPT_INT, 30) // time in seconds
OPTION(rgw_mime_types_file, OPT_STR, "/etc/mime.types")
OPTION(rgw_gc_max_objs, OPT_INT, 32)
OPTION(rgw_gc_obj_min_wait, OPT_INT, 2 * 3600)    // wait time before object may be handled by gc
OPTION(rgw_gc_processor_max_time, OPT_INT, 3600)  // total run time for a single gc processor work
OPTION(rgw_gc_processor_period, OPT_INT, 3600)  // gc processor cycle time
<<<<<<< HEAD
OPTION(rgw_resolve_cname, OPT_BOOL, false)  // should rgw try to resolve hostname as a dns cname record

OPTION(mutex_perf_counter, OPT_BOOL, false) // enable/disable mutex perf counter
=======
OPTION(rgw_obj_stripe_size, OPT_INT, 4 << 20)
>>>>>>> c33f93d2

// This will be set to true when it is safe to start threads.
// Once it is true, it will never change.
OPTION(internal_safe_to_start_threads, OPT_BOOL, false)<|MERGE_RESOLUTION|>--- conflicted
+++ resolved
@@ -455,13 +455,10 @@
 OPTION(rgw_gc_obj_min_wait, OPT_INT, 2 * 3600)    // wait time before object may be handled by gc
 OPTION(rgw_gc_processor_max_time, OPT_INT, 3600)  // total run time for a single gc processor work
 OPTION(rgw_gc_processor_period, OPT_INT, 3600)  // gc processor cycle time
-<<<<<<< HEAD
 OPTION(rgw_resolve_cname, OPT_BOOL, false)  // should rgw try to resolve hostname as a dns cname record
+OPTION(rgw_obj_stripe_size, OPT_INT, 4 << 20)
 
 OPTION(mutex_perf_counter, OPT_BOOL, false) // enable/disable mutex perf counter
-=======
-OPTION(rgw_obj_stripe_size, OPT_INT, 4 << 20)
->>>>>>> c33f93d2
 
 // This will be set to true when it is safe to start threads.
 // Once it is true, it will never change.
