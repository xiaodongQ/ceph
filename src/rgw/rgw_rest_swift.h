--- conflicted
+++ resolved
@@ -140,7 +140,7 @@
 
   int validate_bucket_name(const string& bucket);
 
-  int init(struct req_state *state, RGWClientIO *cio);
+  int init(RGWRados *store, struct req_state *state, RGWClientIO *cio);
   int authorize();
 
   RGWAccessControlPolicy *alloc_policy() { return NULL; /* return new RGWAccessControlPolicy_SWIFT; */ }
@@ -191,15 +191,10 @@
   virtual ~RGWHandler_ObjStore_Obj_SWIFT() {}
 };
 
-<<<<<<< HEAD
-  int init(RGWRados *store, struct req_state *state, FCGX_Request *fcgx);
-  int authorize();
-=======
 class RGWRESTMgr_SWIFT : public RGWRESTMgr {
 public:
   RGWRESTMgr_SWIFT() {}
   virtual ~RGWRESTMgr_SWIFT() {}
->>>>>>> 3091b5f5
 
   virtual RGWRESTMgr *get_resource_mgr(struct req_state *s, const string& uri) {
     return this;
