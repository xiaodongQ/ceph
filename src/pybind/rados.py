--- conflicted
+++ resolved
@@ -114,12 +114,8 @@
 
     # Returns true if the pool exists; false otherwise.
     def pool_exists(self, pool_name):
-<<<<<<< HEAD
-        ret = self.librados.rados_lookup_pool(c_char_p(pool_name))
-=======
         pool = c_void_p()
         ret = self.librados.rados_pool_lookup(self.cluster, c_char_p(pool_name))
->>>>>>> e7f2972d
         if (ret >= 0):
             return True
         elif (ret == -errno.ENOENT):
